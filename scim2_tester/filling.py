import base64
import random
import uuid
from enum import Enum
from inspect import isclass
from typing import TYPE_CHECKING
from typing import Any
from typing import get_args
from typing import get_origin

from scim2_models import ComplexAttribute
from scim2_models import Extension
from scim2_models import ExternalReference
from scim2_models import Mutability
from scim2_models import Reference
from scim2_models import Resource
from scim2_models import URIReference
from scim2_models.utils import UNION_TYPES
from scim2_models.utils import Base64Bytes
from scim2_models.utils import _find_field_name

from scim2_tester.urns import get_attribute_type_by_urn
from scim2_tester.urns import get_multiplicity_by_urn
from scim2_tester.urns import get_target_model_by_urn
from scim2_tester.urns import iter_all_urns
from scim2_tester.urns import set_value_by_urn

if TYPE_CHECKING:
    from scim2_tester.utils import CheckContext


def get_random_example_value(model: type[Resource], urn: str) -> Any | None:
    """Get a random value from pydantic field examples if available."""
    target_info = get_target_model_by_urn(model, urn)
    if not target_info:
        return None

    target_model, target_field_name = target_info
    field_info = target_model.model_fields.get(target_field_name)
    if not field_info or not hasattr(field_info, "examples") or not field_info.examples:
        return None

    return random.choice(field_info.examples)


def get_model_from_ref_type(
    context: "CheckContext", ref_type: type, different_than: type[Resource[Any]] | None
) -> type[Resource[Any]]:
    """Return "User" from "Union[Literal['User'], Literal['Group']]"."""

    def get_model_from_ref_type_(ref_type: type) -> Any:
        if get_origin(ref_type) in UNION_TYPES:
            return [
                get_model_from_ref_type_(sub_ref_type)
                for sub_ref_type in get_args(ref_type)
            ]

        model_name = get_args(ref_type)[0]
        model = context.client.get_resource_model(model_name)
        return model

    models = get_model_from_ref_type_(ref_type)
    models = models if isinstance(models, list) else [models]
    acceptable_models = [model for model in models if model != different_than]
    return acceptable_models[0]


def generate_random_value(
<<<<<<< HEAD
    context: CheckContext,
    obj: Resource[Any],
    field_name: str,
    ref_objs: dict[str, Resource[Any]],
=======
    context: "CheckContext",
    urn: str,
    model: type[Resource],
>>>>>>> 753ec05a
) -> Any:
    field_name = _find_field_name(model, urn)
    field_type = get_attribute_type_by_urn(model, urn)
    is_multiple = get_multiplicity_by_urn(model, urn)

    is_email = urn and (
        urn.endswith("emails.value")
        or (field_name == "value" and "email" in model.__name__.lower())
    )
    is_phone = urn and (
        urn.endswith("phoneNumbers.value")
        or (field_name == "value" and "phone" in model.__name__.lower())
    )

    value: Any

    if example_value := get_random_example_value(model, urn):
        value = example_value

    # RFC7643 §4.1.2 provides the following indications, however
    # there is no way to guess the existence of such requirements
    # just by looking at the object schema.
    #     The value SHOULD be specified according to [RFC5321].
    elif is_email:
        value = f"{uuid.uuid4()}@{uuid.uuid4()}.com"

    # RFC7643 §4.1.2 provides the following indications, however
    # there is no way to guess the existence of such requirements
    # just by looking at the object schema.
    #     The value SHOULD be specified
    #     according to the format defined in [RFC3966], e.g.,
    #     'tel:+1-201-555-0123'.
    elif is_phone:  # pragma: no cover
        value = "".join(str(random.choice(range(10))) for _ in range(10))

    elif field_name == "value" and obj.__class__.__name__.lower() in ref_objs:
        value = ref_objs[obj.__class__.__name__.lower()].id

    elif field_name == "type" and obj.__class__.__name__.lower() in ref_objs:
        value = ref_objs[obj.__class__.__name__.lower()].meta.resource_type

    elif (
        field_name == "display" or field_name == "display_name"
    ) and obj.__class__.__name__.lower() in ref_objs:
        value = ref_objs[obj.__class__.__name__.lower()].display_name

    elif field_type is int:
        value = uuid.uuid4().int

    elif field_type is bool:
        value = random.choice([True, False])

    elif get_origin(field_type) is Reference and get_args(field_type)[0] != Any:
        ref_type = get_args(field_type)[0]
        if ref_type not in (ExternalReference, URIReference):
<<<<<<< HEAD
            if obj.__class__.__name__.lower() in ref_objs:
                value = ref_objs[obj.__class__.__name__.lower()].meta.location
=======
            model = get_model_from_ref_type(context, ref_type, different_than=model)
            ref_obj = context.resource_manager.create_and_register(model)
            value = ref_obj.meta.location if ref_obj.meta else None
>>>>>>> 753ec05a

        else:
            value = f"https://{str(uuid.uuid4())}.test"

    elif isclass(field_type) and issubclass(field_type, Enum):
        value = random.choice(list(field_type))

    elif isclass(field_type) and issubclass(field_type, ComplexAttribute):
        value = fill_with_random_values(context, field_type())  # type: ignore[arg-type]

    elif isclass(field_type) and issubclass(field_type, Extension):
        value = fill_with_random_values(context, field_type())  # type: ignore[arg-type]

    elif field_type is Base64Bytes:
        value = base64.b64encode(uuid.uuid4().bytes).decode("ascii")

    else:
        value = str(uuid.uuid4())

    if is_multiple:
        value = [value]

    return value


def create_ref_object(
    context: CheckContext,
    obj: Resource[Any],
    field_name: str,
) -> dict[str, Resource[Any]] | None:
    field_type = obj.get_field_root_type(field_name)
    if get_origin(field_type) is Reference and get_args(field_type)[0] != Any:
        ref_type = get_args(field_type)[0]
        if ref_type not in (ExternalReference, URIReference):
            model = model_from_ref_type(context, ref_type, different_than=obj.__class__)
            return context.resource_manager.create_and_register(model)

    return None


def fill_with_random_values(
    context: "CheckContext",
    obj: Resource[Any],
    urns: list[str] | None = None,
) -> Resource[Any] | None:
    """Fill an object with random values generated according the attribute types.

    :param context: The check context containing the SCIM client and configuration
    :param obj: The Resource object to fill with random values
    :param urns: Optional list of URNs to fill (defaults to all fields)
    :returns: The filled object or None if the object ends up empty
    """
<<<<<<< HEAD
    ref_objs = {}
    for field_name in (
        field_names if field_names is not None else obj.__class__.model_fields.keys()
    ):
        if field_name not in obj.__class__.model_fields:
            continue

        field = obj.__class__.model_fields[field_name]
        if field.default:
            continue

        ref_obj = create_ref_object(context, obj, field_name)
        if ref_obj is not None:
            ref_objs[obj.__class__.__name__.lower()] = ref_obj

    for field_name in (
        field_names if field_names is not None else obj.__class__.model_fields.keys()
    ):
        if field_name not in obj.__class__.model_fields:
            continue

        field = obj.__class__.model_fields[field_name]
        if field.default:
            continue

        value = generate_random_value(context, obj, field_name, ref_objs)

        is_multiple = obj.get_field_multiplicity(field_name)
        if is_multiple:
            setattr(obj, field_name, [value])
        else:
            setattr(obj, field_name, value)
=======
    # If no URNs provided, generate URNs for all fields
    if urns is None:
        urns = [
            urn
            for urn, _ in iter_all_urns(
                type(obj),
                mutability=[
                    Mutability.read_write,
                    Mutability.write_only,
                    Mutability.immutable,
                ],
            )
        ]

    for urn in urns:
        value = generate_random_value(context, urn=urn, model=type(obj))
        set_value_by_urn(obj, urn, value)
>>>>>>> 753ec05a

    return obj<|MERGE_RESOLUTION|>--- conflicted
+++ resolved
@@ -66,16 +66,9 @@
 
 
 def generate_random_value(
-<<<<<<< HEAD
-    context: CheckContext,
-    obj: Resource[Any],
-    field_name: str,
-    ref_objs: dict[str, Resource[Any]],
-=======
     context: "CheckContext",
     urn: str,
     model: type[Resource],
->>>>>>> 753ec05a
 ) -> Any:
     field_name = _find_field_name(model, urn)
     field_type = get_attribute_type_by_urn(model, urn)
@@ -111,17 +104,6 @@
     elif is_phone:  # pragma: no cover
         value = "".join(str(random.choice(range(10))) for _ in range(10))
 
-    elif field_name == "value" and obj.__class__.__name__.lower() in ref_objs:
-        value = ref_objs[obj.__class__.__name__.lower()].id
-
-    elif field_name == "type" and obj.__class__.__name__.lower() in ref_objs:
-        value = ref_objs[obj.__class__.__name__.lower()].meta.resource_type
-
-    elif (
-        field_name == "display" or field_name == "display_name"
-    ) and obj.__class__.__name__.lower() in ref_objs:
-        value = ref_objs[obj.__class__.__name__.lower()].display_name
-
     elif field_type is int:
         value = uuid.uuid4().int
 
@@ -131,14 +113,9 @@
     elif get_origin(field_type) is Reference and get_args(field_type)[0] != Any:
         ref_type = get_args(field_type)[0]
         if ref_type not in (ExternalReference, URIReference):
-<<<<<<< HEAD
-            if obj.__class__.__name__.lower() in ref_objs:
-                value = ref_objs[obj.__class__.__name__.lower()].meta.location
-=======
             model = get_model_from_ref_type(context, ref_type, different_than=model)
             ref_obj = context.resource_manager.create_and_register(model)
             value = ref_obj.meta.location if ref_obj.meta else None
->>>>>>> 753ec05a
 
         else:
             value = f"https://{str(uuid.uuid4())}.test"
@@ -164,21 +141,6 @@
     return value
 
 
-def create_ref_object(
-    context: CheckContext,
-    obj: Resource[Any],
-    field_name: str,
-) -> dict[str, Resource[Any]] | None:
-    field_type = obj.get_field_root_type(field_name)
-    if get_origin(field_type) is Reference and get_args(field_type)[0] != Any:
-        ref_type = get_args(field_type)[0]
-        if ref_type not in (ExternalReference, URIReference):
-            model = model_from_ref_type(context, ref_type, different_than=obj.__class__)
-            return context.resource_manager.create_and_register(model)
-
-    return None
-
-
 def fill_with_random_values(
     context: "CheckContext",
     obj: Resource[Any],
@@ -191,40 +153,6 @@
     :param urns: Optional list of URNs to fill (defaults to all fields)
     :returns: The filled object or None if the object ends up empty
     """
-<<<<<<< HEAD
-    ref_objs = {}
-    for field_name in (
-        field_names if field_names is not None else obj.__class__.model_fields.keys()
-    ):
-        if field_name not in obj.__class__.model_fields:
-            continue
-
-        field = obj.__class__.model_fields[field_name]
-        if field.default:
-            continue
-
-        ref_obj = create_ref_object(context, obj, field_name)
-        if ref_obj is not None:
-            ref_objs[obj.__class__.__name__.lower()] = ref_obj
-
-    for field_name in (
-        field_names if field_names is not None else obj.__class__.model_fields.keys()
-    ):
-        if field_name not in obj.__class__.model_fields:
-            continue
-
-        field = obj.__class__.model_fields[field_name]
-        if field.default:
-            continue
-
-        value = generate_random_value(context, obj, field_name, ref_objs)
-
-        is_multiple = obj.get_field_multiplicity(field_name)
-        if is_multiple:
-            setattr(obj, field_name, [value])
-        else:
-            setattr(obj, field_name, value)
-=======
     # If no URNs provided, generate URNs for all fields
     if urns is None:
         urns = [
@@ -242,6 +170,5 @@
     for urn in urns:
         value = generate_random_value(context, urn=urn, model=type(obj))
         set_value_by_urn(obj, urn, value)
->>>>>>> 753ec05a
 
     return obj